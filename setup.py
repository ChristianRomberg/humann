"""
HUMAnN setup

To run: python setup.py install

"""

import sys

# required python versions (2.7+ or 3.0+)
required_python_version_major = [2,3]
required_python_version_minor = [7,0]
    
# check for either of the required versions
pass_check=False
try:
    for major, minor in zip(required_python_version_major, required_python_version_minor):
        if (sys.version_info[0] == major and sys.version_info[1] >= minor):
            pass_check=True
except (AttributeError,IndexError):
    sys.exit("CRITICAL ERROR: The python version found (version 1) " +
        "does not match the version required (version "+
        str(required_python_version_major)+"."+
        str(required_python_version_minor)+"+)")    

if not pass_check:
    sys.exit("CRITICAL ERROR: The python version found (version "+
        str(sys.version_info[0])+"."+str(sys.version_info[1])+") "+
        "does not match the version required (version "+
        str(required_python_version_major)+"."+
        str(required_python_version_minor)+"+)")


try:
    import setuptools
except ImportError:
    sys.exit("Please install setuptools.")
    
# check setuptools version    
required_setuptools_version_major = 1
try:
    setuptools_version = setuptools.__version__
    setuptools_version_major = int(setuptools_version.split(".")[0])
    if setuptools_version_major < required_setuptools_version_major:
        sys.exit("CRITICAL ERROR: The setuptools version found (version "+
                 setuptools_version+") does not match the version required "+
                 "(version "+str(required_setuptools_version_major) +"+)."
                 " Please upgrade your setuptools version.")
except (ValueError, IndexError, NameError):
    sys.exit("CRITICAL ERROR: Unable to call setuptools version. Please upgrade setuptools.")
    
from setuptools.command.install import install as _install
    
import distutils
import os

# try to import urllib.request.urlretrieve for python3
try:
    from urllib.request import urlretrieve
except ImportError:
    from urllib import urlretrieve

import tarfile
import subprocess
import shutil
import zipfile
import tempfile
import re
import time

<<<<<<< HEAD
VERSION = "3.5"
=======
VERSION = "3.1.1"
>>>>>>> f8f01825
AUTHOR = "HUMAnN Development Team"
AUTHOR_EMAIL = "humann-users@googlegroups.com"
MAINTAINER = "Lauren McIver"
MAINTAINER_EMAIL = "lauren.j.mciver@gmail.com"

def byte_to_megabyte(byte):
    """
    Convert byte value to megabyte
    """
    
    return byte / (1024.0**2)

class ReportHook():
    def __init__(self):
        self.start_time=time.time()
        
    def report(self, blocknum, block_size, total_size):
        """
        Print download progress message
        """
        
        if blocknum == 0:
            self.start_time=time.time()
            if total_size > 0:
                print("Downloading file of size: " + "{:.2f}".format(byte_to_megabyte(total_size)) + " MB\n")
        else:
            total_downloaded=blocknum*block_size
            status = "{:3.2f} MB ".format(byte_to_megabyte(total_downloaded))
                    
            if total_size > 0:
                percent_downloaded=total_downloaded * 100.0 / total_size
                # use carriage return plus sys.stdout to overwrite stdout
                try:
                    download_rate=total_downloaded/(time.time()-self.start_time)
                    estimated_time=(total_size-total_downloaded)/download_rate
                except ZeroDivisionError:
                    download_rate=0
                    estimated_time=0
                estimated_minutes=int(estimated_time/60.0)
                estimated_seconds=estimated_time-estimated_minutes*60.0
                status +="{:3.2f}".format(percent_downloaded) + " %  " + \
                    "{:5.2f}".format(byte_to_megabyte(download_rate)) + " MB/sec " + \
                    "{:2.0f}".format(estimated_minutes) + " min " + \
                    "{:2.0f}".format(estimated_seconds) + " sec "
            status+="        \r"
            sys.stdout.write(status)

def download(url, download_file):
    """
    Download a file from a url
    """

    try:
        print("Downloading "+url)
        file, headers = urlretrieve(url,download_file,reporthook=ReportHook().report)
        # print final return to start new line of stdout
        print("\n")
    except EnvironmentError:
        print("WARNING: Unable to download "+url)
    

def download_unpack_tar(url,download_file_name,folder,software_name):
    """
    Download the url to the file and decompress into the folder
    """
    
    # Check for write permission to the target folder
    if not os.access(folder, os.W_OK):
        print("WARNING: The directory is not writeable: "+
            folder + " . Please modify the permissions.")
    
    download_file=os.path.join(folder, download_file_name)
    
    download(url, download_file)
    
    error_during_extract=False
    
    try:
        tarfile_handle=tarfile.open(download_file)
        tarfile_handle.extractall(path=folder)
        tarfile_handle.close()
    except (EnvironmentError,tarfile.ReadError):
        print("WARNING: Unable to extract "+software_name+".")
        error_during_extract=True
        
    if not error_during_extract:
        try:
            os.unlink(download_file)
        except EnvironmentError:
            print("WARNING: Unable to remove the temp download: " + download_file)
        
def download_unpack_zip(url,download_file_name,folder,software_name):
    """
    Download the url to the file and decompress into the folder
    """
    
    # Check for write permission to the target folder
    if not os.access(folder, os.W_OK):
        print("WARNING: The directory is not writeable: "+
            folder + " . Please modify the permissions.")
    
    download_file=os.path.join(folder, download_file_name)
    
    download(url, download_file)
    
    error_during_extract=False
    
    try:
        zipfile_handle=zipfile.ZipFile(download_file)
        zipfile_handle.extractall(path=folder)
        zipfile_handle.close()
    except EnvironmentError:
        print("WARNING: Unable to extract "+software_name+".")
        error_during_extract=True
        
    if not error_during_extract:
        try:
            os.unlink(download_file)
        except EnvironmentError:
            print("WARNING: Unable to remove the temp download: " + download_file)
        
def install_glpk(install_directory, replace_install=None):
    """
    Download and install the most recent glpk for minpath
    """
    
    glpk_url="http://ftp.gnu.org/gnu/glpk/glpk-4.55.tar.gz"
    glpk_folder="glpk-4.55"
    
    # Check if glpk is already installed
    glpk_installed=find_exe_in_path("glpsol")
    
    if not glpk_installed or replace_install:
        
        # get the prefix for the install directory
        install_directory=os.path.abspath(install_directory)
        prefix=os.path.abspath(os.path.join(install_directory,os.path.pardir))
        
        humann_source_folder=os.path.dirname(os.path.abspath(__file__))        
        tempfolder=tempfile.mkdtemp(prefix="glpk_download_",dir=humann_source_folder)
 
        # install the most recent gplk software
        glpk_download=os.path.join(tempfolder,glpk_url.split('/')[-1])
        print("Installing latest glpk.")
        download_unpack_tar(glpk_url,glpk_download,tempfolder,"glpk")
            
        # move to the glpk directory
        current_working_directory=os.getcwd()
        glpk_install_folder=os.path.join(tempfolder,glpk_folder)
        
        try:
            os.chdir(glpk_install_folder)
        except EnvironmentError:
            print("WARNING: glpk was not downloaded.")
        
        # test for gcc
        try:
            subprocess_output=subprocess.check_output(["gcc","--version"])
        except (EnvironmentError,subprocess.CalledProcessError):
            print("WARNING: Please install gcc.")
            
        # test for make
        try:
            subprocess_output=subprocess.check_output(["make","--version"])
        except (EnvironmentError,subprocess.CalledProcessError):
            print("WARNING: Please install make.")
            
        try:
            # run configure
            subprocess.call(["./configure","--prefix",prefix])
            # run make
            subprocess.call(["make"])
            # run make install
            subprocess.call(["make","install"])
        except (EnvironmentError,subprocess.CalledProcessError):
            print("WARNING: Errors installing new glpk version.")
                
        # return to original working directory
        os.chdir(current_working_directory)  
                
        # remove the temp download folder
        try:
            shutil.rmtree(tempfolder)
        except EnvironmentError:
            print("WARNING: Unable to remove temp install folder.")

    else:
        print("Found glpk install at "+glpk_installed)
        
        
def install_minpath(replace_install=None):
    """ 
    Download and install the minpath software if not already installed
    """
    
    # Download the minpath software v1.2
    # Check to see if already downloaded
    
    fullpath_scripts=os.path.join(os.path.dirname(os.path.abspath(__file__)),"humann","quantify")

    minpath_file="minpath1.2.tar.gz"
    minpath_url="http://omics.informatics.indiana.edu/mg/get.php?" + \
    "justdoit=yes&software=" + minpath_file
    minpath_install_folder="MinPath"
    
    # install minpath if not already installed
    minpath_exe=os.path.join(fullpath_scripts,minpath_install_folder,"MinPath1.2.py")
    if not os.path.isfile(minpath_exe) or replace_install:
        download_file=os.path.join(fullpath_scripts, minpath_file)
        print("Installing minpath.")
        download_unpack_tar(minpath_url,download_file,fullpath_scripts,"minpath")
    else:
        print("Found minpath install.")
        
def find_exe_in_path(exe):
    """
    Check that an executable exists in $PATH
    """
    
    paths = os.environ["PATH"].split(os.pathsep)
    for path in paths:
        fullexe = os.path.join(path,exe)
        if os.path.exists(fullexe):
            if os.access(fullexe,os.X_OK):
                return path
    return None

def install_boost(folder):
    """ Install boost locally in folder indicated
    """

    boost_file="boost_1_57_0.tar.gz"
    boost_url="http://sourceforge.net/projects/boost/files/boost/1.57.0/boost_1_57_0.tar.gz"

    print("Installing boost.")
    download_unpack_tar(boost_url, boost_file, folder, "boost")

    # get current working directory
    current_working_directory=os.getcwd()
    boost_build_dir=os.path.join(folder,"boost_1_57_0")

    try:
        os.chdir(boost_build_dir)
    except EnvironmentError:
        print("WARNING: boost directory does not exist")

    try:
        subprocess.call(["./bootstrap.sh","--with-libraries=timer,chrono,system,program_options,thread,iostreams","--prefix=../boost"])
        subprocess.call(["./b2","install"])
    except (EnvironmentError,subprocess.CalledProcessError):
        print("WARNING: Errors installing boost.")

    # return to original working directory
    os.chdir(current_working_directory)

        
def install_diamond(final_install_folder, build, replace_install=None):
    """ 
    Download and install the diamond software if not already installed
    """
    
    # Check if diamond is already installed
    diamond_installed=find_exe_in_path("diamond")
    
    if not diamond_installed or replace_install:
        diamond_version="0.9.36"
        diamond_exe="diamond"
        diamond_file="diamond-linux64.tar.gz"
        diamond_url="http://github.com/bbuchfink/diamond/releases/download/v{0}/diamond-linux64.tar.gz".format(diamond_version)
        
        # download source if build selected
        if build:
            diamond_file="v{0}.tar.gz".format(diamond_version)
            diamond_url="http://github.com/bbuchfink/diamond/archive/v{0}.tar.gz".format(diamond_version)

        humann_source_folder=os.path.dirname(os.path.abspath(__file__))        
        tempfolder=tempfile.mkdtemp(prefix="diamond_download_",dir=humann_source_folder)
        
        # install the diamond software
        print("Installing diamond.")
        error_during_install=False
        download_unpack_tar(diamond_url, diamond_file, tempfolder, diamond_exe)
        
        # compile diamond if build selected
        if build:
            # get the current directory
            current_working_directory=os.getcwd()
            diamond_build_dir=os.path.join(tempfolder,"diamond-{0}".format(diamond_version),"src")
            
            try:
                os.chdir(diamond_build_dir)
            except EnvironmentError:
                print("WARNING: diamond directory does not exist")
                
            # test for gcc
            try:
                subprocess_output=subprocess.check_output(["gcc","--version"])
            except (EnvironmentError,subprocess.CalledProcessError):
                print("WARNING: Please install gcc.")
                
            # test for make
            make_installed=True
            try:
                subprocess_output=subprocess.check_output(["make","--version"])
            except (EnvironmentError,subprocess.CalledProcessError):
                make_installed=False
                print("INFO: make is not installed.")
                
            # test for cmake
            cmake_installed=True
            try:
                subprocess_output=subprocess.check_output(["cmake","--version"])
            except (EnvironmentError,subprocess.CalledProcessError):
                cmake_installed=False
                print("INFO: cmake is not installed.")

            final_install_prefix=os.path.join(final_install_folder,os.pardir)
            if make_installed and cmake_installed:
                # if make and cmake are installed, run the standard build
                print("INFO: Installing diamond with cmake method.")
                diamond_install_folder=os.path.join(tempfolder,"diamond-{0}".format(diamond_version),"bin")
                try:
                    # make the install bin directory and change directories
                    os.mkdir(diamond_install_folder)
                    os.chdir(diamond_install_folder)
                    # run cmake and make
                    subprocess.call(["cmake","..","-DCMAKE_INSTALL_PREFIX="+final_install_prefix])
                    subprocess.call(["make","install"])
                except (EnvironmentError,subprocess.CalledProcessError):
                    print("WARNING: Errors installing diamond.")
                    error_during_install=True
            else:
                # if make or cmake are not installed, run the simple build
                print("INFO: Installing diamond with simple build method.")
                
                diamond_install_folder=os.path.join(tempfolder,"diamond-{0}".format(diamond_version))
                try:
                    # change directories to the diamond source folder
                    os.chdir(diamond_install_folder)
                
                    # remove the static flag from the build script
                    subprocess.call(["sed","-i","s/ -static//", "build_simple.sh"])
                
                    # run the build script
                    subprocess.call(["bash","-x", "build_simple.sh"])
                except (EnvironmentError,subprocess.CalledProcessError):
                    print("WARNING: Errors installing diamond.")
                    error_during_install=True
                # set the location of the diamond executable
                diamond_exe_full_path=os.path.join(diamond_install_folder, diamond_exe) 
               
                # copy the installed software to the final bin location
                try:
                    # copy to the install folder
                    shutil.copy(diamond_exe_full_path, final_install_folder)
                    # add executable permissions
                    os.chmod(os.path.join(final_install_folder,diamond_exe), 0o755)
                except (EnvironmentError, shutil.Error):
                    error_during_install=True 
                    
            # return to original working directory
            os.chdir(current_working_directory)
        else:
            # copy the installed software to the final bin location
            diamond_exe_full_path=os.path.join(tempfolder, diamond_exe)
            try:
                # copy to the install folder
                shutil.copy(diamond_exe_full_path, final_install_folder)
                # add executable permissions
                os.chmod(os.path.join(final_install_folder,diamond_exe), 0o755)
            except (EnvironmentError, shutil.Error) as e:
                print(e)
                error_during_install=True
            
        # remove the local diamond install
        try:
            shutil.rmtree(tempfolder)
        except EnvironmentError:
            print("WARNING: Unable to remove temp install folder.")
        
        if error_during_install:
            print("WARNING: Unable to install diamond. Please install diamond.")
        else:
            print("Installed diamond at "+final_install_folder)
    else:
        print("Found diamond install at "+diamond_installed)
        
        
def install_bowtie2(final_install_folder, mac_os, replace_install=None):
    """ 
    Download and install the bowtie2 software if not already installed
    """
    
    # Check if bowtie2 is already installed
    bowtie2_installed=find_exe_in_path("bowtie2")
    
    if not bowtie2_installed or replace_install:
        bowtie2_exe="bowtie2"
        bowtie2_file="bowtie2-2.2.3-linux-x86_64.zip"
        bowtie2_url="http://sourceforge.net/projects/bowtie-bio/files/bowtie2/2.2.3/bowtie2-2.2.3-linux-x86_64.zip"

        # if this is a MAC OS, select a different binary download
        if mac_os:
            bowtie2_file="bowtie2-2.2.3-macos-x86_64.zip"
            bowtie2_url="http://sourceforge.net/projects/bowtie-bio/files/bowtie2/2.2.3/bowtie2-2.2.3-macos-x86_64.zip"
            
        bowtie2_folder="bowtie2-2.2.3"
    
        humann_source_folder=os.path.dirname(os.path.abspath(__file__))
        tempfolder=tempfile.mkdtemp(prefix="bowtie2_download_",dir=humann_source_folder)

        # install the bowtie2 software
        print("Installing bowtie2.")
        error_during_install=False
        download_unpack_zip(bowtie2_url, bowtie2_file, tempfolder, bowtie2_exe)
        
        # copy the installed software to the final bin location
        # copy all bowtie2* executables
        fullpath_bowtie2_exe=os.path.join(tempfolder, bowtie2_folder)
        
        files=[]
        try:
            files=os.listdir(fullpath_bowtie2_exe)
        except EnvironmentError:
            print("WARNING: Bowtie2 files not found.")
            error_during_install=True
        
        for file in files:  
            # check if this file is one of the bowtie2* executables      
            if re.match(bowtie2_exe,file):  
                try:   
                    # copy to the install folder
                    shutil.copy(os.path.join(fullpath_bowtie2_exe,file), final_install_folder)
                    # add executable permissions
                    os.chmod(os.path.join(final_install_folder,file), 0o755)
                except (EnvironmentError, shutil.Error):
                    error_during_install=True
            
        # remove the local bowtie2 install
        try:
            shutil.rmtree(tempfolder)
        except EnvironmentError:
            print("WARNING: Unable to remove temp install folder.")
        
        if error_during_install:
            print("WARNING: Unable to install bowtie2. Please install bowtie2.")
        else:
            print("Installed bowtie2 at "+final_install_folder)
    else:
        print("Found bowtie2 install at "+bowtie2_installed)

        
class Install(_install):
    """
    Custom setuptools install command, set executable permissions for glpk
    """
    
    _install.user_options=_install.user_options+[('bypass-dependencies-install', 
        None, 'bypass install of dependencies'),('build-diamond',None,'build diamond'),
        ('replace-dependencies-install',None,'replace dependencies already installed')]
    
    def initialize_options(self):
        self.bypass_dependencies_install=False
        self.build_diamond=False
        self.replace_dependencies_install=False
        _install.initialize_options(self)
    
    def finalize_options(self):
        _install.finalize_options(self)
    
    def run(self):
        
        # install minpath if not already installed
        install_minpath(replace_install=self.replace_dependencies_install)
        
        _install.run(self)
        
        # find the current install folder
        current_install_folder=None
        for item in os.listdir(self.install_lib):
            full_path_item=os.path.join(self.install_lib, item)
            if os.path.isdir(full_path_item):
                if "humann" == item:
                    current_install_folder=full_path_item
        
        # find all glpsol executables
        if current_install_folder is None:
            print("Unable to find install folder at: " + self.install_lib)
        else:
            glpsols=[]
            minpath_folder=os.path.join(current_install_folder,"quantify","MinPath")
            for root, directories, files in os.walk(minpath_folder):
                for filename in files:
                    if filename == "glpsol":
                        glpsols.append(os.path.join(root,filename))
            # change the permissions of the glpk modules to make sure
            # they are executable
            for file in glpsols:
                try:
                    os.chmod(file,0o755)
                except EnvironmentError:
                    print("Unable to add execute permissions for file: " + file)
                    
        # find out the platform
        mac_os=False
        if sys.platform in ["darwin","os2","os2emx"]:
            mac_os=True
        
        # install dependencies if not already installed
        if not self.bypass_dependencies_install:
            # build diamond if set, or if on a Mac
            build_diamond=self.build_diamond
            if mac_os:
                build_diamond=True

            # get the final script install location for both source and wheel
            install_scripts=os.path.join(self.install_base, "bin")
            install_glpk(install_scripts,replace_install=self.replace_dependencies_install)
            install_diamond(install_scripts,build_diamond,replace_install=self.replace_dependencies_install)
            install_bowtie2(install_scripts,mac_os,replace_install=self.replace_dependencies_install)
        else:
            print("Bypass install of dependencies")
        
    
setuptools.setup(
    name="humann",
    author=AUTHOR,
    author_email=AUTHOR_EMAIL,
    version=VERSION,
    license="MIT",
    description="HUMAnN: The HMP Unified Metabolic Analysis Network, version 3",
    long_description="HUMAnN v3 is a pipeline for efficiently and accurately determining " + \
        "the coverage and abundance of microbial pathways in a community " + \
        "from metagenomic data. Sequencing a metagenome typically produces millions " + \
        "of short DNA/RNA reads. This process, referred to as functional profiling, " + \
        "aims to describe the metabolic potential of a microbial community and its " + \
        "members. More generally, functional profiling answers the question: What " + \
        "are the microbes in my community-of-interest doing (or capable of doing)?",
    url="http://huttenhower.sph.harvard.edu/humann",
    keywords=['microbial','microbiome','bioinformatics','microbiology','metagenomic','metatranscriptomic','humann','humann'],
    platforms=['Linux','MacOS'],
    classifiers=[
        "Programming Language :: Python",
        "Development Status :: 5 - Production/Stable",
        "Environment :: Console",
        "Operating System :: MacOS",
        "Operating System :: Unix",
        "Programming Language :: Python :: 2.7",
        "Programming Language :: Python :: 3.4",
        "Topic :: Scientific/Engineering :: Bio-Informatics"
        ],
    packages=setuptools.find_packages(),
    cmdclass={'install': Install},
    package_data={
        'humann' : [
            'humann.cfg',
            'data/pathways/*',
            'data/misc/*',
            'data/uniref_DEMO/*',
            'data/chocophlan_DEMO/*',
            'tests/data/*.*',
            'tests/data/tooltest*/*',
            'quantify/MinPath/data/*',
            'quantify/MinPath/glpk-*/examples/glp*',
            'quantify/MinPath/glpk-*/examples/.libs/*'
        ]},
    entry_points={
        'console_scripts': [
            'humann = humann.humann:main',
            'humann3 = humann.humann:main',
            'humann_databases = humann.tools.humann_databases:main',
            'humann3_databases = humann.tools.humann_databases:main',
            'humann_config = humann.tools.humann_config:main',
            'humann_join_tables = humann.tools.join_tables:main',
            'humann_split_table = humann.tools.split_table:main',
            'humann_rename_table = humann.tools.rename_table:main',
            'humann_renorm_table = humann.tools.renorm_table:main',
            'humann_regroup_table = humann.tools.regroup_table:main',
            'humann_infer_taxonomy = humann.tools.infer_taxonomy:main',
            'humann_reduce_table = humann.tools.reduce_table:main',
            'humann_unpack_pathways = humann.tools.merge_abundance:main',
            'humann_test = humann.tests.humann_test:main',
            'humann_build_custom_database = humann.tools.build_custom_database:main',
            'humann_genefamilies_genus_level = humann.tools.genefamilies_genus_level:main',
            'humann_split_stratified_table = humann.tools.split_stratified_table:main',
            'humann_barplot = humann.tools.humann_barplot:main',
            'humann_benchmark = humann.tools.humann_benchmark:main'
        ]},
    test_suite= 'humann.tests.humann_test.unittests_suite_only',
    zip_safe = False
 )<|MERGE_RESOLUTION|>--- conflicted
+++ resolved
@@ -68,11 +68,9 @@
 import re
 import time
 
-<<<<<<< HEAD
+
 VERSION = "3.5"
-=======
-VERSION = "3.1.1"
->>>>>>> f8f01825
+
 AUTHOR = "HUMAnN Development Team"
 AUTHOR_EMAIL = "humann-users@googlegroups.com"
 MAINTAINER = "Lauren McIver"
