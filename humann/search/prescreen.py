--- conflicted
+++ resolved
@@ -206,12 +206,8 @@
    
         if not version_found:
             message="The MetaPhlAn taxonomic profile provided was not generated with the database version "+\
-<<<<<<< HEAD
-                config.metaphlan_v3_db_version+" or "+config.metaphlan_v4_db_version+" . Please update your version of MetaPhlAn to at least v3.0."
-=======
                 config.metaphlan_v3_db_version+" or "+config.metaphlan_v4_db_version+" . Please update your version of MetaPhlAn to at least v3.0 or if you are using MetaPhlAn v4 please use the database "+\
                 config.metaphlan_v4_db_version+"."
->>>>>>> 3e2fe6b3
             logger.error(message)
             sys.exit("\n\nERROR: "+message)
         
