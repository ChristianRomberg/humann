#!/usr/bin/env python

"""
HUMAnN : HMP Unified Metabolic Analysis Network 3

HUMAnN is a pipeline for efficiently and accurately determining 
the coverage and abundance of microbial pathways in a community 
from metagenomic data. Sequencing a metagenome typically produces millions 
of short DNA/RNA reads.

Dependencies: MetaPhlAn2, ChocoPhlAn, Bowtie2, and ( Diamond or Rapsearch2 or Usearch )

To Run: humann -i <input.fastq> -o <output_dir>

Copyright (c) 2014 Harvard School of Public Health

Permission is hereby granted, free of charge, to any person obtaining a copy
of this software and associated documentation files (the "Software"), to deal
in the Software without restriction, including without limitation the rights
to use, copy, modify, merge, publish, distribute, sublicense, and/or sell
copies of the Software, and to permit persons to whom the Software is
furnished to do so, subject to the following conditions:

The above copyright notice and this permission notice shall be included in
all copies or substantial portions of the Software.

THE SOFTWARE IS PROVIDED "AS IS", WITHOUT WARRANTY OF ANY KIND, EXPRESS OR
IMPLIED, INCLUDING BUT NOT LIMITED TO THE WARRANTIES OF MERCHANTABILITY,
FITNESS FOR A PARTICULAR PURPOSE AND NONINFRINGEMENT. IN NO EVENT SHALL THE
AUTHORS OR COPYRIGHT HOLDERS BE LIABLE FOR ANY CLAIM, DAMAGES OR OTHER
LIABILITY, WHETHER IN AN ACTION OF CONTRACT, TORT OR OTHERWISE, ARISING FROM,
OUT OF OR IN CONNECTION WITH THE SOFTWARE OR THE USE OR OTHER DEALINGS IN
THE SOFTWARE.
"""

import sys
    
# Try to load one of the humann modules to check the installation
try:
    from . import check
except ImportError:
    sys.exit("CRITICAL ERROR: Unable to find the HUMAnN python package." +
        " Please check your install.") 

# Check the python version
check.python_version()
    
import argparse
import subprocess
import os
import time
import tempfile
import re
import logging  

from . import config
from . import store
from . import utilities
from .search import prescreen
from .search import nucleotide
from .search import translated
from .quantify import families
from .quantify import modules

# name global logging instance
logger=logging.getLogger(__name__)

<<<<<<< HEAD
VERSION="3.5"
=======
VERSION="3.1.1"
>>>>>>> f8f01825
MAX_SIZE_DEMO_INPUT_FILE=10

def parse_arguments(args):
    """ 
    Parse the arguments from the user
    """
    parser = argparse.ArgumentParser(
        description= "HUMAnN : HMP Unified Metabolic Analysis Network 3\n",
        formatter_class=argparse.RawTextHelpFormatter,
        prog="humann")

    common_settings=parser.add_argument_group("[0] Common settings")

    common_settings.add_argument(
        "-i", "--input", 
        help="input file of type {" +",".join(config.input_format_choices)+ "} \n[REQUIRED]", 
        metavar="<input.fastq>", 
        required=True)
    common_settings.add_argument(
        "-o", "--output", 
        help="directory to write output files\n[REQUIRED]", 
        metavar="<output>", 
        required=True)
    common_settings.add_argument(
        "--threads", 
        help="number of threads/processes\n[DEFAULT: " + str(config.threads) + "]", 
        metavar="<" + str(config.threads) + ">", 
        type=int,
        default=config.threads) 
    common_settings.add_argument(
        "--version",
        action="version",
        version="%(prog)s v"+VERSION)

    workflow_refinement=parser.add_argument_group("[1] Workflow refinement")

    workflow_refinement.add_argument(
        "-r","--resume", 
        help="bypass commands if the output files exist\n", 
        action="store_true",
        default=config.resume)
    workflow_refinement.add_argument(
        "--bypass-nucleotide-index", 
        help="bypass the nucleotide index step and run on the indexed ChocoPhlAn database\n", 
        action="store_true",
        default=config.bypass_nucleotide_index)
    workflow_refinement.add_argument(
        "--bypass-nucleotide-search", 
        help="bypass the nucleotide search steps\n", 
        action="store_true",
        default=config.bypass_nucleotide_search)
    workflow_refinement.add_argument(
        "--bypass-prescreen", 
        help="bypass the prescreen step and run on the full ChocoPhlAn database\n", 
        action="store_true",
        default=config.bypass_prescreen)
    workflow_refinement.add_argument(
        "--bypass-translated-search", 
        help="bypass the translated search step\n", 
        action="store_true",
        default=config.bypass_translated_search)
    workflow_refinement.add_argument(
        "--taxonomic-profile", 
        help="a taxonomic profile (the output file created by metaphlan)\n[DEFAULT: file will be created]", 
        metavar="<taxonomic_profile.tsv>")
    workflow_refinement.add_argument(
        "--memory-use",
        help="the amount of memory to use\n[DEFAULT: " +
        config.memory_use + "]",
        default=config.memory_use,
        choices=config.memory_use_options)
    workflow_refinement.add_argument(
        "--input-format",
        help="the format of the input file\n[DEFAULT: format identified by software]",
        choices=config.input_format_choices)
    workflow_refinement.add_argument(
        "--search-mode",
        help="search for uniref50 or uniref90 gene families\n" + 
        "[DEFAULT: based on translated database selected]",
        choices=[config.search_mode_uniref50, config.search_mode_uniref90],
        default=None)
    workflow_refinement.add_argument(
        "-v","--verbose", 
        help="additional output is printed\n", 
        action="store_true",
        default=config.verbose)

    tier1_prescreen=parser.add_argument_group("[2] Configure tier 1: prescreen")

    tier1_prescreen.add_argument(
        "--metaphlan",
        help="directory containing the MetaPhlAn software\n[DEFAULT: $PATH]", 
        metavar="<metaphlan>")
    tier1_prescreen.add_argument(
        "--metaphlan-options",
        help="options to be provided to the MetaPhlAn software\n[DEFAULT: \"" + str(" ".join(config.metaphlan_opts)) + "\"]",
        metavar="<metaphlan_options>",
        default=" ".join(config.metaphlan_opts))
    tier1_prescreen.add_argument(
        "--prescreen-threshold", 
        help="minimum percentage of reads matching a species\n[DEFAULT: "
            + str(config.prescreen_threshold) + "]", 
        metavar="<" + str(config.prescreen_threshold) + ">", 
        type=float,
        default=config.prescreen_threshold) 

    tier2_nucleotide_search=parser.add_argument_group("[3] Configure tier 2: nucleotide search")

    tier2_nucleotide_search.add_argument(
        "--bowtie2",
        help="directory containing the bowtie2 executable\n[DEFAULT: $PATH]", 
        metavar="<bowtie2>") 
    tier2_nucleotide_search.add_argument(
        "--bowtie-options",
        help="options to be provided to the bowtie software\n[DEFAULT: \"" + str(" ".join(config.bowtie2_align_opts)) + "\"]",
        metavar="<bowtie_options>",
        default=" ".join(config.bowtie2_align_opts))
    tier2_nucleotide_search.add_argument(
        "--nucleotide-database",
        help="directory containing the nucleotide database\n[DEFAULT: " 
            + config.nucleotide_database + "]", 
        metavar="<nucleotide_database>")
    tier2_nucleotide_search.add_argument(
        "--nucleotide-identity-threshold",
        help="identity threshold for nuclotide alignments\n[DEFAULT: " + str(config.nucleotide_identity_threshold) + "]",
        metavar="<" + str(config.nucleotide_identity_threshold) + ">",
        type=float)
    tier2_nucleotide_search.add_argument(
        "--nucleotide-query-coverage-threshold", 
        help="query coverage threshold for nucleotide alignments\n[DEFAULT: " 
            + str(config.nucleotide_query_coverage_threshold) + "]", 
        metavar="<" + str(config.nucleotide_query_coverage_threshold) + ">", 
        type=float,
        default=config.nucleotide_query_coverage_threshold)
    tier2_nucleotide_search.add_argument(
        "--nucleotide-subject-coverage-threshold", 
        help="subject coverage threshold for nucleotide alignments\n[DEFAULT: " 
            + str(config.nucleotide_subject_coverage_threshold) + "]", 
        metavar="<" + str(config.nucleotide_subject_coverage_threshold) + ">", 
        type=float,
        default=config.nucleotide_subject_coverage_threshold)


    tier3_translated_search=parser.add_argument_group("[3] Configure tier 2: translated search")

    tier3_translated_search.add_argument(
        "--diamond", 
        help="directory containing the diamond executable\n[DEFAULT: $PATH]", 
        metavar="<diamond>")
    tier3_translated_search.add_argument(
        "--diamond-options",
        help="options to be provided to the diamond software\n[DEFAULT: \"" + str(" ".join(config.diamond_opts_uniref90)) + "\"]",
        metavar="<diamond_options>",
        default=" ".join(config.diamond_opts_uniref90))
    tier3_translated_search.add_argument(
        "--evalue", 
        help="the evalue threshold to use with the translated search\n[DEFAULT: " + str(config.evalue_threshold) + "]", 
        metavar="<" + str(config.evalue_threshold) + ">", 
        type=float,
        default=config.evalue_threshold) 
    tier3_translated_search.add_argument(
        "--protein-database",
        help="directory containing the protein database\n[DEFAULT: " 
            + config.protein_database + "]", 
        metavar="<protein_database>")
    tier3_translated_search.add_argument(
        "--rapsearch", 
        help="directory containing the rapsearch executable\n[DEFAULT: $PATH]", 
        metavar="<rapsearch>")
    tier3_translated_search.add_argument(
        "--translated-alignment", 
        help="software to use for translated alignment\n[DEFAULT: " + 
            config.translated_alignment_selected + "]", 
        default=config.translated_alignment_selected,
        choices=config.translated_alignment_choices)
    tier3_translated_search.add_argument(
        "--translated-identity-threshold", 
        help="identity threshold for translated alignments\n[DEFAULT: " 
            + "Tuned automatically (based on uniref mode) unless a custom value is specified]", 
        metavar="<Automatically: 50.0 or 80.0, Custom: 0.0-100.0>", 
        type=float,
        dest="identity_threshold") 
    tier3_translated_search.add_argument(
        "--translated-query-coverage-threshold", 
        help="query coverage threshold for translated alignments\n[DEFAULT: " 
            + str(config.translated_query_coverage_threshold) + "]", 
        metavar="<" + str(config.translated_query_coverage_threshold) + ">", 
        type=float,
        default=config.translated_query_coverage_threshold)
    tier3_translated_search.add_argument(
        "--translated-subject-coverage-threshold", 
        help="subject coverage threshold for translated alignments\n[DEFAULT: " 
            + str(config.translated_subject_coverage_threshold) + "]", 
        metavar="<" + str(config.translated_subject_coverage_threshold) + ">", 
        type=float,
        default=config.translated_subject_coverage_threshold)
    tier3_translated_search.add_argument(
        "--usearch", 
        help="directory containing the usearch executable\n[DEFAULT: $PATH]", 
        metavar="<usearch>")


    gene_and_pathway=parser.add_argument_group("[5] Gene and pathway quantification")

    gene_and_pathway.add_argument(
        "--gap-fill",
        help="turn on/off the gap fill computation\n[DEFAULT: " + 
        config.gap_fill_toggle + "]",
        default=config.gap_fill_toggle,
        choices=config.toggle_choices)
    gene_and_pathway.add_argument(
        "--minpath",
        help="turn on/off the minpath computation\n[DEFAULT: " + 
        config.minpath_toggle + "]",
        default=config.minpath_toggle,
        choices=config.toggle_choices)
    gene_and_pathway.add_argument(
        "--pathways",
        help="the database to use for pathway computations\n[DEFAULT: " +
        config.pathways_database + "]",
        default=config.pathways_database,
        choices=config.pathways_database_choices)
    gene_and_pathway.add_argument(
        "--pathways-database",
        help="mapping file (or files, at most two in a comma-delimited list) to use for pathway computations\n[DEFAULT: " +
        config.pathways_database + " database ]",
        metavar=("<pathways_database.tsv>"),
        nargs=1)
    gene_and_pathway.add_argument(
        "--xipe",
        help="turn on/off the xipe computation\n[DEFAULT: " +
        config.xipe_toggle + "]",
        default=config.xipe_toggle,
        choices=config.toggle_choices)
    gene_and_pathway.add_argument(
        "--annotation-gene-index",
        help="the index of the gene in the sequence annotation\n[DEFAULT: " 
            + ",".join(str(i) for i in config.chocophlan_gene_indexes) + "]", 
        metavar="<"+",".join(str(i) for i in config.chocophlan_gene_indexes)+">",
        default=",".join(str(i) for i in config.chocophlan_gene_indexes))
    gene_and_pathway.add_argument(
        "--id-mapping", 
        help="id mapping file for alignments\n[DEFAULT: alignment reference used]", 
        metavar="<id_mapping.tsv>")


    more_output_config=parser.add_argument_group("[6] More output configuration")

    more_output_config.add_argument(
        "--remove-temp-output", 
        help="remove temp output files\n" + 
            "[DEFAULT: temp files are not removed]", 
        action="store_true")
    more_output_config.add_argument(
        "--log-level", 
        help="level of messages to display in log\n" + 
        "[DEFAULT: " + config.log_level + "]", 
        default=config.log_level,
        choices=config.log_level_choices)
    more_output_config.add_argument(
        "--o-log", 
        help="log file\n" + 
        "[DEFAULT: temp/sample.log]", 
        metavar="<sample.log>")
    more_output_config.add_argument(
        "--output-basename",
        help="the basename for the output files\n[DEFAULT: " +
        "input file basename]",
        default=config.file_basename,
        metavar="<sample_name>")
    more_output_config.add_argument(
        "--output-format",
        help="the format of the output files\n[DEFAULT: " +
        config.output_format + "]",
        default=config.output_format,
        choices=config.output_format_choices)
    more_output_config.add_argument(
        "--output-max-decimals",
        help="the number of decimals to output\n[DEFAULT: " +
        str(config.output_max_decimals) + "]",
        metavar="<" + str(config.output_max_decimals) + ">", 
        type=int,
        default=config.output_max_decimals)
    more_output_config.add_argument(
        "--remove-column-description-output", 
        help="remove the description in the output column\n" + 
            "[DEFAULT: output column includes description]", 
        action="store_true",
        default=config.remove_column_description_output)
    more_output_config.add_argument(
        "--remove-stratified-output", 
        help="remove stratification from output\n" + 
            "[DEFAULT: output is stratified]", 
        action="store_true",
        default=config.remove_stratified_output)

    return parser.parse_args()
	 
def update_configuration(args):
    """
    Update the configuration settings based on the arguments
    """
    
    # Use the full path to the input file
    args.input=os.path.abspath(args.input)

    # If set, append paths executable locations
    if args.metaphlan:
        utilities.add_exe_to_path(os.path.abspath(args.metaphlan))    
    
    if args.bowtie2:
        utilities.add_exe_to_path(os.path.abspath(args.bowtie2))
    
    if args.usearch:
        utilities.add_exe_to_path(os.path.abspath(args.usearch))

    if args.rapsearch:
        utilities.add_exe_to_path(os.path.abspath(args.rapsearch))
        
    if args.diamond:
        utilities.add_exe_to_path(os.path.abspath(args.diamond))
        
    # Set the metaphlan options, removing any extra spaces
    if args.metaphlan_options:
        config.metaphlan_opts=list(filter(None,args.metaphlan_options.split(" ")))

    # check for custom diamond options
    if args.diamond_options and args.diamond_options != " ".join(config.diamond_opts_uniref90):
        config.diamond_options_custom = True
        config.diamond_opts=list(filter(None,args.diamond_options.split(" ")))

    if args.bowtie_options:
        config.bowtie2_align_opts=list(filter(None,args.bowtie_options.split(" ")))
 
    # Set the pathways database selection
    if args.pathways == "metacyc":
        config.pathways_database_part1=config.metacyc_gene_to_reactions
        config.pathways_database_part2=config.metacyc_reactions_to_pathways
        config.pathways_ec_column=True
    elif args.pathways == "unipathway":
        config.pathways_database_part1=config.unipathway_database_part1
        config.pathways_database_part2=config.unipathway_database_part2
        config.pathways_ec_column=True
 
    # Set the locations of the pathways databases
    # If provided by the user, this will take precedence over the pathways database selection
    if args.pathways_database:
        custom_pathways_files=args.pathways_database[0].split(",")
        if len(custom_pathways_files)==2:
            config.pathways_database_part1=os.path.abspath(custom_pathways_files[0])
            config.pathways_database_part2=os.path.abspath(custom_pathways_files[1])
        elif len(custom_pathways_files)==1:
            config.pathways_database_part1=None
            config.pathways_database_part2=os.path.abspath(custom_pathways_files[0])
        else:
            sys.exit("ERROR: Please provide one or two pathways files.")
        config.pathways_ec_column=False
        
    # Set the locations of the other databases
    if args.nucleotide_database:
        config.nucleotide_database=os.path.abspath(args.nucleotide_database)
        
    if args.protein_database:
        config.protein_database=os.path.abspath(args.protein_database)

    # if set, update the config run mode to resume
    if args.resume:
        config.resume=True  
            
    # if set, update the config run mode to verbose
    if args.verbose:
        config.verbose=True  
   
    # if set, update the config run mode to bypass prescreen step
    if args.bypass_prescreen:
        config.bypass_prescreen=True  
    
    # if set, update the config run mode to bypass nucleotide index step
    if args.bypass_nucleotide_index:
        config.bypass_nucleotide_index=True  
        config.bypass_prescreen=True  
        
    # if set, update the config run mode to bypass translated search step
    # set the pick_frames toggle based on the bypass
    config.pick_frames_toggle="off"
    if args.bypass_translated_search:
        config.bypass_translated_search=True
        
    # if set, update the config run mode to bypass nucleotide search steps
    if args.bypass_nucleotide_search:
        config.bypass_prescreen=True
        config.bypass_nucleotide_index=True
        config.bypass_nucleotide_search=True
        
    # Update thresholds
    config.prescreen_threshold=args.prescreen_threshold
    config.translated_subject_coverage_threshold=args.translated_subject_coverage_threshold
    config.nucleotide_subject_coverage_threshold=args.nucleotide_subject_coverage_threshold
    config.translated_query_coverage_threshold=args.translated_query_coverage_threshold
    config.nucleotide_query_coverage_threshold=args.nucleotide_query_coverage_threshold
    
    # Update the max decimals output
    config.output_max_decimals=args.output_max_decimals
    
    # Update memory use
    config.memory_use=args.memory_use
    
    # Update threads
    config.threads=args.threads
    
    # Update the evalue threshold
    config.evalue_threshold=args.evalue
    
    # Update translated alignment software
    config.translated_alignment_selected=args.translated_alignment
        
    # Update the computation toggle choices
    config.xipe_toggle=args.xipe
    config.minpath_toggle=args.minpath
    config.gap_fill_toggle=args.gap_fill
    
    # Check that the input file exists and is readable
    if not os.path.isfile(args.input):
        sys.exit("CRITICAL ERROR: Can not find input file selected: "+ args.input)
        
    if not os.access(args.input, os.R_OK):
        sys.exit("CRITICAL ERROR: Not able to read input file selected: " + args.input)
        
    # Update the output format
    config.remove_stratified_output=args.remove_stratified_output
    config.remove_column_description_output=args.remove_column_description_output    
 
    # Check that the output directory is writeable
    output_dir = os.path.abspath(args.output)
    
    if not os.path.isdir(output_dir):
        try:
            print("Creating output directory: " + output_dir)
            os.mkdir(output_dir)
        except EnvironmentError:
            sys.exit("CRITICAL ERROR: Unable to create output directory.")
    
    if not os.access(output_dir, os.W_OK):
        sys.exit("CRITICAL ERROR: The output directory is not " + 
            "writeable. This software needs to write files to this directory.\n" +
            "Please select another directory.")
        
    print("Output files will be written to: " + output_dir) 
    
    # Set the basename of the output files if specified as an option
    if args.output_basename:
        config.file_basename=args.output_basename
    else:
        # Determine the basename of the input file to use as output file basename
        input_file_basename=os.path.basename(args.input)
        # Remove gzip extension if present
        if re.search('.gz$',input_file_basename):
            input_file_basename='.'.join(input_file_basename.split('.')[:-1])
        # Remove input file extension if present
        if '.' in input_file_basename:
            input_file_basename='.'.join(input_file_basename.split('.')[:-1])
    
        config.file_basename=input_file_basename
    
    # Set the output format
    config.output_format=args.output_format
    
    # Set final output file names and location
    config.pathabundance_file=os.path.join(output_dir,
            config.file_basename + config.pathabundance_file + "." + 
            config.output_format)
    config.pathcoverage_file=os.path.join(output_dir,
            config.file_basename + config.pathcoverage_file + "." + 
            config.output_format)
    config.genefamilies_file=os.path.join(output_dir,
            config.file_basename + config.genefamilies_file + "." + 
            config.output_format)

    # set the location of the temp directory
    if not args.remove_temp_output:
        config.temp_dir=os.path.join(output_dir,config.file_basename+"_humann_temp")
        if not os.path.isdir(config.temp_dir):
            try:
                os.mkdir(config.temp_dir)
            except EnvironmentError:
                sys.exit("Unable to create temp directory: " + config.temp_dir)
    else:
        config.temp_dir=tempfile.mkdtemp( 
            prefix=config.file_basename+'_humann_temp_',dir=output_dir)
        
    # create the unnamed temp directory
    config.unnamed_temp_dir=tempfile.mkdtemp(dir=config.temp_dir)

    # set the name of the log file 
    log_file=os.path.join(config.temp_dir,config.file_basename+".log")
    
    # change file name if set
    if args.o_log:
        log_file=args.o_log
        
    # configure the logger
    logging.basicConfig(filename=log_file,format='%(asctime)s - %(name)s - %(levelname)s: %(message)s',
        level=getattr(logging,args.log_level), filemode='w', datefmt='%m/%d/%Y %I:%M:%S %p')
    
    # write the version of the software to the log
    logger.info("Running humann v"+VERSION)
    
    # write the location of the output files to the log
    logger.info("Output files will be written to: " + output_dir)
    
    # write the location of the temp file directory to the log
    message="Writing temp files to directory: " + config.temp_dir
    logger.info(message)
    if config.verbose: 
        print("\n"+message+"\n")    

def parse_chocophlan_gene_indexes(annotation_gene_index):
    """ Parse the chocophlan gene index input """
    
    # Update the chocophlan gene indexes
    chocophlan_gene_indexes=[]
    for index in annotation_gene_index.split(","):
        # Look for array range
        if ":" in index:
            split_index=index.split(":")
            start=split_index[0]
            end=split_index[1]
            
            try:
                start=int(start)
                end=int(end)
                chocophlan_gene_indexes+=range(start,end)
            except ValueError:
                pass
        else:
            # Convert to int
            try:
                index=int(index)
                chocophlan_gene_indexes.append(index)
            except ValueError:
                pass
            
    return chocophlan_gene_indexes
     
def check_requirements(args):
    """
    Check requirements (file format, dependencies, permissions)
    """

    # Check the pathways database files exist and are readable
    if config.pathways_database_part1:
        utilities.file_exists_readable(config.pathways_database_part1)
    utilities.file_exists_readable(config.pathways_database_part2)

    # Determine the input file format if not provided
    if not args.input_format:
        args.input_format=utilities.determine_file_format(args.input)
        
        if args.input_format == "unknown":
            sys.exit("CRITICAL ERROR: Unable to determine the input file format." +
                " Please provide the format with the --input_format argument.")
    
    config.input_format = args.input_format
        
    # If the input file is compressed, then decompress
    if args.input_format.endswith(".gz"):
        new_file=utilities.gunzip_file(args.input)
        
        if new_file:
            args.input=new_file
            args.input_format=args.input_format.split(".")[0]
        else:
            sys.exit("CRITICAL ERROR: Unable to use gzipped input file. " + 
                " Please check the format of the input file.")
            
    # check if the input file has sequence identifiers of the new illumina casava v1.8+ format
    # these have spaces causing the paired end reads to have the same identifier after
    # delimiting by space (causing bowtie2/diamond to label the reads with the same identifier)
    if args.input_format in ["fasta","fastq"]:
        if utilities.space_in_identifier(args.input):
            message="Removing spaces from identifiers in input file"
            print(message+" ...\n")
            logger.info(message)
            new_file = utilities.remove_spaces_from_file(args.input)
            
            if new_file:
                args.input=new_file
            else:
                sys.exit("CRITICAL ERROR: Unable to remove spaces from identifiers in input file.")
            
    # If the input format is in binary then convert to sam (tab-delimited text)
    if args.input_format == "bam":
        
        # Check for the samtools software
        if not utilities.find_exe_in_path("samtools"):
            sys.exit("CRITICAL ERROR: The samtools executable can not be found. "
            "Please check the install or select another input format.")
        
        new_file=utilities.bam_to_sam(args.input)
        
        if new_file:
            args.input=new_file
            args.input_format="sam"
        else:
            sys.exit("CRITICAL ERROR: Unable to convert bam input file to sam.")

    # If the input format is in biom then convert to tsv
    if args.input_format == "biom":
        
        # Check for the biom software
        if not utilities.find_exe_in_path("biom"):
            sys.exit("CRITICAL ERROR: The biom executable can not be found. "
            "Please check the install or select another input format.")
        
        new_file=utilities.biom_to_tsv(args.input)
        
        if new_file:
            args.input=new_file
            # determine the format of the file
            args.input_format=utilities.determine_file_format(args.input)
        else:
            sys.exit("CRITICAL ERROR: Unable to convert biom input file to tsv.")
            
    # If the biom output format is selected, check for the biom package
    if config.output_format=="biom":
        if not utilities.find_exe_in_path("biom"):
            sys.exit("CRITICAL ERROR: The biom executable can not be found. "
            "Please check the install or select another output format.")

        try:
            import biom
        except ImportError:
            sys.exit("Could not find the biom software."+
                " This software is required since the output file is a biom file.")
     
    # If the file is fasta/fastq check for requirements   
    if args.input_format in ["fasta","fastq"]:
        # Check that the chocophlan directory exists
        if not config.bypass_nucleotide_index:
            if not os.path.isdir(config.nucleotide_database):
                if args.nucleotide_database:
                    sys.exit("CRITICAL ERROR: The directory provided for the ChocoPhlAn database at " 
                        + args.nucleotide_database + " does not exist. Please select another directory.")
                else:
                    sys.exit("CRITICAL ERROR: The default ChocoPhlAn database directory of "
                        + config.nucleotide_database + " does not exist. Please provide the location "
                        + "of the ChocoPhlAn directory using the --nucleotide-database option.")	
    
        # Check that the files in the chocophlan folder are of the right format
        if not config.bypass_nucleotide_index:
            valid_format_count=0
            for file in os.listdir(config.nucleotide_database):
                # expect most of the file names to be of the format g__*s__*
                if re.search("^[g__][s__]",file): 
                    valid_format_count+=1
<<<<<<< HEAD
                if not config.metaphlan_v3_db_matching_uniref in file:
                    sys.exit("\n\nCRITICAL ERROR: The directory provided for ChocoPhlAn contains files ( "+file+" )"+\
                        " that are not of the expected version. Please install the latest version"+\
                        " of the database: "+config.metaphlan_v3_db_matching_uniref)
=======
                if not config.metaphlan_db_matching_uniref in file:
                    sys.exit("\n\nCRITICAL ERROR: The directory provided for ChocoPhlAn contains files ( "+file+" )"+\
                        " that are not of the expected version. Please install the latest version"+\
                        " of the database: "+config.metaphlan_db_matching_uniref)
>>>>>>> f8f01825
            if valid_format_count == 0:
                sys.exit("CRITICAL ERROR: The directory provided for ChocoPhlAn does not "
                    + "contain files of the expected format (ie \'^[g__][s__]\').")
                
        # Check if running with the demo database
        if not config.bypass_nucleotide_index:
            if os.path.basename(config.nucleotide_database) == "chocophlan_DEMO":
                # Check the input file is a demo input if running with demo database
                try:
                    input_file_size=os.path.getsize(args.input)/1024**2
                except EnvironmentError:
                    input_file_size=0
                if input_file_size > MAX_SIZE_DEMO_INPUT_FILE:
                    sys.exit("ERROR: You are using the demo ChocoPhlAn database with "
                        + "a non-demo input file. If you have not already done so, please "
                        + "run humann_databases to download the full ChocoPhlAn database. "
                        + "If you have downloaded the full database, use the option "
                        + "--nucleotide-database to provide the location. "
                        + "You can also run humann_config to update the default "
                        + "database location. For additional information, please "
                        + "see the HUMAnN User Manual.")
                
        # Check that the metaphlan2 executable can be found
        if not config.bypass_prescreen and not config.bypass_nucleotide_index:
            if not utilities.find_exe_in_path("metaphlan"): 
                sys.exit("CRITICAL ERROR: The metaphlan executable can not be found. "  
                    "Please check the install.")

            # Check the metaphlan2 version
            utilities.check_software_version("metaphlan",config.metaphlan_version)

        # Check that the bowtie2 executable can be found
        if not config.bypass_nucleotide_search:
            if not utilities.find_exe_in_path("bowtie2"): 
                sys.exit("CRITICAL ERROR: The bowtie2 executable can not be found. "  
                    "Please check the install.")
                
            # Check the bowtie2 version
            utilities.check_software_version("bowtie2", config.bowtie2_version, warning=True)
 
        if not config.bypass_translated_search:
            # Check that the protein database directory exists
            if not os.path.isdir(config.protein_database):
                if args.protein_database:
                    sys.exit("CRITICAL ERROR: The directory provided for the protein database at " 
                        + args.protein_database + " does not exist. Please select another directory.")
                else:
                    sys.exit("CRITICAL ERROR: The default protein database directory of "
                        + config.protein_database + " does not exist. Please provide the location "
                        + "of the directory using the --protein-database option.")            	
    
            # Check that some files in the protein database folder are of the expected extension
            expected_database_extension=""
            if config.translated_alignment_selected == "usearch":
                expected_database_extension=config.usearch_database_extension
            elif config.translated_alignment_selected == "rapsearch":
                expected_database_extension=config.rapsearch_database_extension
            elif config.translated_alignment_selected == "diamond":
                expected_database_extension=config.diamond_database_extension
            
            valid_format_count=0
            database_files=os.listdir(config.protein_database)
            valid_format_database_files=[]
            for file in database_files:
                if not config.matching_uniref in file:
                    sys.exit("\n\nCRITICAL ERROR: The directory provided for the translated database contains files ( "+file+" )"+\
                        " that are not of the expected version. Please install the latest version"+\
                        " of the database: "+config.matching_uniref)
                
                if file.endswith(expected_database_extension):
                    # if rapsearch check for the second database file
                    if config.translated_alignment_selected == "rapsearch":
                        database_file=re.sub(config.rapsearch_database_extension+"$","",file)
                        if database_file in database_files:
                            valid_format_count+=1
                            valid_format_database_files.append(database_file)
                    else:
                        valid_format_count+=1
                        valid_format_database_files.append(file)
                        
            if valid_format_count == 0:
                sys.exit("CRITICAL ERROR: The protein database directory provided ( " + config.protein_database 
                    + " ) does not contain any files that have been formatted to run with"
                    " the translated alignment software selected ( " +
                    config.translated_alignment_selected + " ). Please format these files so"
                    + " they are of the expected extension ( " + expected_database_extension +" ).")
                
            # if a search mode is not set by the user, then try to get mode based on translated search database
            if not args.search_mode:
                if config.search_mode_uniref90 in valid_format_database_files[0].lower():
                    logger.info("Search mode set to uniref90 because a uniref90 translated search database is selected")
                    config.search_mode=config.search_mode_uniref90
                elif config.search_mode_uniref50 in valid_format_database_files[0].lower():
                    logger.info("Search mode set to uniref50 because a uniref50 translated search database is selected")
                    config.search_mode=config.search_mode_uniref50
                
        # Check if running with the demo database
        if not config.bypass_translated_search:
            if os.path.basename(config.protein_database) == "uniref_DEMO":
                # Check the input file is a demo input if running with demo database
                try:
                    input_file_size=os.path.getsize(args.input)/1024**2
                except EnvironmentError:
                    input_file_size=0
                if input_file_size > MAX_SIZE_DEMO_INPUT_FILE:
                    sys.exit("ERROR: You are using the demo UniRef database with "
                        + "a non-demo input file. If you have not already done so, please "
                        + "run humann_databases to download the full UniRef database. "
                        + "If you have downloaded the full database, use the option "
                        + "--protein-database to provide the location. "
                        + "You can also run humann_config to update the default "
                        + "database location. For additional information, please "
                        + "see the HUMAnN User Manual.")

            # Check that the translated alignment executable can be found
            if not utilities.find_exe_in_path(config.translated_alignment_selected):
                sys.exit("CRITICAL ERROR: The " +  config.translated_alignment_selected + 
                    " executable can not be found. Please check the install.")

            # Check for correct usearch version
            if config.translated_alignment_selected == "usearch":
                utilities.check_software_version("usearch",config.usearch_version)
                
            # Check for correct rapsearch version
            if config.translated_alignment_selected == "rapsearch":
                utilities.check_software_version("rapsearch", config.rapsearch_version)
                
            # Check for the correct diamond version
            if config.translated_alignment_selected == "diamond":
                utilities.check_software_version("diamond", config.diamond_version)

    # parse the chocophlan gene index
    chocophlan_gene_indexes=parse_chocophlan_gene_indexes(args.annotation_gene_index)            
        
    # set the user provided search mode, if set
    if args.search_mode:
        config.search_mode = args.search_mode
        
    # set the values based on the search mode
    if config.search_mode == config.search_mode_uniref90:
        # only change identity threshold to default if user has not provided a specific setting
        if args.identity_threshold is None:  
            config.identity_threshold = config.identity_threshold_uniref90_mode
        else:
            config.identity_threshold = args.identity_threshold
                
        # only change chocophlan gene index if user has not provided a specific setting
        if config.chocophlan_gene_indexes == chocophlan_gene_indexes:
            config.chocophlan_gene_indexes = config.chocophlan_gene_indexes_uniref90_mode
        else:
            config.chocophlan_gene_indexes = chocophlan_gene_indexes
                
        # set the diamond options if custom options were not provided
        if not config.diamond_options_custom:
            config.diamond_opts = config.diamond_opts_uniref90
    else:
        # only change identity threshold to default if user has not provided a specific setting
        if args.identity_threshold is None:  
            config.identity_threshold = config.identity_threshold_uniref50_mode
        else:
            config.identity_threshold = args.identity_threshold                

        # only change chocophlan gene index if user has not provided a specific setting
        if config.chocophlan_gene_indexes == chocophlan_gene_indexes:
            config.chocophlan_gene_indexes = config.chocophlan_gene_indexes_uniref50_mode
        else:
            config.chocophlan_gene_indexes = chocophlan_gene_indexes
            
        # set the diamond options if custom options were not provided
        if not config.diamond_options_custom:
            config.diamond_opts = config.diamond_opts_uniref50

              
def timestamp_message(task, start_time):
    """
    Print and log a message about the task completed and the time
    Log messages are tab delimited for quick task/time access with awk
    Return the new start time
    """
    message="TIMESTAMP: Completed \t" + task + " \t:\t " + \
        str(int(round(time.time() - start_time))) + "\t seconds"
    logger.info(message)
    if config.verbose:
        print("\n"+message.replace("\t","")+"\n")   
        
    return time.time() 
              
def main():
    # Parse arguments from command line
    args=parse_arguments(sys.argv)
    
    # Update the configuration settings based on the arguments
    update_configuration(args)
    
    # Check for required files, software, databases, and also permissions
    check_requirements(args)
    
    # Write the config settings to the log file
    config.log_settings()

    # Initialize alignments and gene scores
    minimize_memory_use=True
    if config.memory_use == "maximum":
        minimize_memory_use=False
        
    alignments=store.Alignments(minimize_memory_use=minimize_memory_use)
    unaligned_reads_store=store.Reads(minimize_memory_use=minimize_memory_use)
    gene_scores=store.GeneScores()
    
    # If id mapping is provided then process
    if args.id_mapping:
        alignments.process_id_mapping(args.id_mapping)
    
    # Load in the reactions database
    reactions_database=None
    if config.pathways_database_part1:
        reactions_database=store.ReactionsDatabase(config.pathways_database_part1)
    
        message="Load pathways database part 1: " + config.pathways_database_part1
        logger.info(message)
    
    # Load in the pathways database
    pathways_database=store.PathwaysDatabase(config.pathways_database_part2, reactions_database)
    
    if config.pathways_database_part1:
        message="Load pathways database part 2: " + config.pathways_database_part2
    else:
        message="Load pathways database: " + config.pathways_database_part2
    logger.info(message)

    # Start timer
    start_time=time.time()

    # Process fasta or fastq input files
    if args.input_format in ["fasta","fastq"]:
        # Run prescreen to identify bugs
        bug_file = "Empty"
        if args.taxonomic_profile:
            bug_file = os.path.abspath(args.taxonomic_profile)
        else:
            if not config.bypass_prescreen:
                bug_file = prescreen.alignment(args.input)
                start_time=timestamp_message("prescreen",start_time)
    
        # Create the custom database from the bugs list
        custom_database = ""
        if not config.bypass_nucleotide_index:
            custom_database = prescreen.create_custom_database(config.nucleotide_database, bug_file)
            start_time=timestamp_message("custom database creation",start_time)
        else:
            custom_database = "Bypass"
    
        # Run nucleotide search on custom database
        if custom_database != "Empty" and not config.bypass_nucleotide_search:
            if not config.bypass_nucleotide_index:
                nucleotide_index_file = nucleotide.index(custom_database)
                start_time=timestamp_message("database index",start_time)
            else:
                nucleotide_index_file = nucleotide.find_index(config.nucleotide_database)
                
            nucleotide_alignment_file = nucleotide.alignment(args.input, 
                nucleotide_index_file)
    
            start_time=timestamp_message("nucleotide alignment",start_time)
    
            # Determine which reads are unaligned and reduce aligned reads file
            # Remove the alignment_file as we only need the reduced aligned reads file
            [ unaligned_reads_file_fasta, reduced_aligned_reads_file ] = nucleotide.unaligned_reads(
                nucleotide_alignment_file, alignments, unaligned_reads_store, keep_sam=True)
            
            start_time=timestamp_message("nucleotide alignment post-processing",start_time)
    
            # Print out total alignments per bug
            message="Total bugs from nucleotide alignment: " + str(alignments.count_bugs())
            logger.info(message)
            print(message)
            
            message=alignments.counts_by_bug()
            logger.info("\n"+message)
            print(message)        
    
            message="Total gene families from nucleotide alignment: " + str(alignments.count_genes())
            logger.info(message)
            print("\n"+message)
    
            # Report reads unaligned
            message="Unaligned reads after nucleotide alignment: " + utilities.estimate_unaligned_reads_stored(
                args.input, unaligned_reads_store) + " %"
            logger.info(message)
            print("\n"+message+"\n")  
        else:
            logger.debug("Custom database is empty")
            reduced_aligned_reads_file = "Empty"
            unaligned_reads_file_fasta=args.input
            unaligned_reads_store=store.Reads(unaligned_reads_file_fasta, minimize_memory_use=minimize_memory_use)
    
        # Do not run if set to bypass translated search in config file
        if not config.bypass_translated_search:
            # Run translated search on UniRef database if unaligned reads exit
            if unaligned_reads_store.count_reads()>0:
                translated_alignment_file = translated.alignment(config.protein_database, 
                    unaligned_reads_file_fasta)
        
                start_time=timestamp_message("translated alignment",start_time)
        
                # Determine which reads are unaligned
                translated_unaligned_reads_file_fastq = translated.unaligned_reads(
                    unaligned_reads_store, translated_alignment_file, alignments)
                
                start_time=timestamp_message("translated alignment post-processing",start_time)
        
                # Print out total alignments per bug
                message="Total bugs after translated alignment: " + str(alignments.count_bugs())
                logger.info(message)
                print(message)
            
                message=alignments.counts_by_bug()
                logger.info("\n"+message)
                print(message)
        
                message="Total gene families after translated alignment: " + str(alignments.count_genes())
                logger.info(message)
                print("\n"+message)
        
                # Report reads unaligned
                message="Unaligned reads after translated alignment: " + utilities.estimate_unaligned_reads_stored(
                    args.input, unaligned_reads_store) + " %"
                logger.info(message)
                print("\n"+message+"\n")  
            else:
                message="All reads are aligned so translated alignment will not be run"
                logger.info(message)
                print(message)
        else:
            message="Bypass translated search"
            logger.info(message)
            print(message)
    
    # Process input files of sam format
    elif args.input_format in ["sam"]:
        
        # Store the sam mapping results
        message="Process the sam mapping results ..."
        logger.info(message)
        print("\n"+message)
            
        [unaligned_reads_file_fasta, reduced_aligned_reads_file] = nucleotide.unaligned_reads(
            args.input, alignments, unaligned_reads_store, keep_sam=True)
        
        start_time=timestamp_message("alignment post-processing",start_time)
            
    # Process input files of tab-delimited blast format
    elif args.input_format in ["blastm8"]:
        
        # Store the blastm8 mapping results
        message="Process the blastm8 mapping results ..."
        logger.info(message)
        print("\n"+message)
        
        translated_unaligned_reads_file_fastq = translated.unaligned_reads(
            unaligned_reads_store, args.input, alignments)
        
        start_time=timestamp_message("alignment post-processing",start_time)
        
    # Get the number of remaining unaligned reads
    unaligned_reads_count=unaligned_reads_store.count_reads()
    
    # Clear all of the unaligned reads as they are no longer needed
    unaligned_reads_store.clear()
        
    # Compute or load in gene families
    output_files=[]
    if args.input_format in ["fasta","fastq","sam","blastm8"]:
        # Compute the gene families
        message="Computing gene families ..."
        logger.info(message)
        print("\n"+message)
        
        families_file=families.gene_families(alignments,gene_scores,unaligned_reads_count)
        output_files.append(families_file)
    
        start_time=timestamp_message("computing gene families",start_time)

    elif args.input_format in ["genetable"]:
        # Load the gene scores
        message="Process the gene table ..."
        logger.info(message)
        print("\n"+message)
        
        unaligned_reads_count=gene_scores.add_from_file(args.input,id_mapping_file=args.id_mapping) 
        
        start_time=timestamp_message("processing gene table",start_time)

    # Handle input files of unknown formats
    else:
        sys.exit("CRITICAL ERROR: Input file of unknown format.")
        
    # Clear all of the alignments data as they are no longer needed
    alignments.clear()
    
    # Identify reactions and then pathways from the alignments
    message="Computing pathways abundance and coverage ..."
    logger.info(message)
    print("\n"+message)
    pathways_and_reactions_store=modules.identify_reactions_and_pathways(
        gene_scores, reactions_database, pathways_database)

    # Compute pathway abundance and coverage
    abundance_file, coverage_file=modules.compute_pathways_abundance_and_coverage(
        gene_scores, reactions_database, pathways_and_reactions_store, pathways_database, unaligned_reads_count)
    output_files.append(abundance_file)
    output_files.append(coverage_file)

    start_time=timestamp_message("computing pathways",start_time)

    message="\nOutput files created: \n" + "\n".join(output_files) + "\n"
    logger.info(message)
    print(message)

    # Remove the unnamed temp files
    utilities.remove_directory(config.unnamed_temp_dir)

    # Remove named temp directory
    if args.remove_temp_output:
        utilities.remove_directory(config.temp_dir)
        <|MERGE_RESOLUTION|>--- conflicted
+++ resolved
@@ -65,11 +65,9 @@
 # name global logging instance
 logger=logging.getLogger(__name__)
 
-<<<<<<< HEAD
+
 VERSION="3.5"
-=======
-VERSION="3.1.1"
->>>>>>> f8f01825
+
 MAX_SIZE_DEMO_INPUT_FILE=10
 
 def parse_arguments(args):
@@ -725,17 +723,12 @@
                 # expect most of the file names to be of the format g__*s__*
                 if re.search("^[g__][s__]",file): 
                     valid_format_count+=1
-<<<<<<< HEAD
+
                 if not config.metaphlan_v3_db_matching_uniref in file:
                     sys.exit("\n\nCRITICAL ERROR: The directory provided for ChocoPhlAn contains files ( "+file+" )"+\
                         " that are not of the expected version. Please install the latest version"+\
                         " of the database: "+config.metaphlan_v3_db_matching_uniref)
-=======
-                if not config.metaphlan_db_matching_uniref in file:
-                    sys.exit("\n\nCRITICAL ERROR: The directory provided for ChocoPhlAn contains files ( "+file+" )"+\
-                        " that are not of the expected version. Please install the latest version"+\
-                        " of the database: "+config.metaphlan_db_matching_uniref)
->>>>>>> f8f01825
+
             if valid_format_count == 0:
                 sys.exit("CRITICAL ERROR: The directory provided for ChocoPhlAn does not "
                     + "contain files of the expected format (ie \'^[g__][s__]\').")
